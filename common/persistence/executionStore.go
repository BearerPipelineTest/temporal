// Copyright (c) 2017 Uber Technologies, Inc.
//
// Permission is hereby granted, free of charge, to any person obtaining a copy
// of this software and associated documentation files (the "Software"), to deal
// in the Software without restriction, including without limitation the rights
// to use, copy, modify, merge, publish, distribute, sublicense, and/or sell
// copies of the Software, and to permit persons to whom the Software is
// furnished to do so, subject to the following conditions:
//
// The above copyright notice and this permission notice shall be included in
// all copies or substantial portions of the Software.
//
// THE SOFTWARE IS PROVIDED "AS IS", WITHOUT WARRANTY OF ANY KIND, EXPRESS OR
// IMPLIED, INCLUDING BUT NOT LIMITED TO THE WARRANTIES OF MERCHANTABILITY,
// FITNESS FOR A PARTICULAR PURPOSE AND NONINFRINGEMENT. IN NO EVENT SHALL THE
// AUTHORS OR COPYRIGHT HOLDERS BE LIABLE FOR ANY CLAIM, DAMAGES OR OTHER
// LIABILITY, WHETHER IN AN ACTION OF CONTRACT, TORT OR OTHERWISE, ARISING FROM,
// OUT OF OR IN CONNECTION WITH THE SOFTWARE OR THE USE OR OTHER DEALINGS IN
// THE SOFTWARE.

package persistence

import (
	workflow "github.com/uber/cadence/.gen/go/shared"
	"github.com/uber/cadence/common"
	"github.com/uber/cadence/common/log"
)

type (
	// executionManagerImpl implements ExecutionManager based on ExecutionStore, statsComputer and PayloadSerializer
	executionManagerImpl struct {
		serializer    PayloadSerializer
		persistence   ExecutionStore
		statsComputer statsComputer
		logger        log.Logger
	}
)

var _ ExecutionManager = (*executionManagerImpl)(nil)

// NewExecutionManagerImpl returns new ExecutionManager
func NewExecutionManagerImpl(
	persistence ExecutionStore,
	logger log.Logger,
) ExecutionManager {

	return &executionManagerImpl{
		serializer:    NewPayloadSerializer(),
		persistence:   persistence,
		statsComputer: statsComputer{},
		logger:        logger,
	}
}

func (m *executionManagerImpl) GetName() string {
	return m.persistence.GetName()
}

func (m *executionManagerImpl) GetShardID() int {
	return m.persistence.GetShardID()
}

// The below three APIs are related to serialization/deserialization
func (m *executionManagerImpl) GetWorkflowExecution(
	request *GetWorkflowExecutionRequest,
) (*GetWorkflowExecutionResponse, error) {

	response, err := m.persistence.GetWorkflowExecution(request)
	if err != nil {
		return nil, err
	}
	newResponse := &GetWorkflowExecutionResponse{
		State: &WorkflowMutableState{
			TimerInfos:         response.State.TimerInfos,
			RequestCancelInfos: response.State.RequestCancelInfos,
			SignalInfos:        response.State.SignalInfos,
			SignalRequestedIDs: response.State.SignalRequestedIDs,
			ReplicationState:   response.State.ReplicationState,
		},
	}

	newResponse.State.ActivityInfos, err = m.DeserializeActivityInfos(response.State.ActivityInfos)
	if err != nil {
		return nil, err
	}
	newResponse.State.ChildExecutionInfos, err = m.DeserializeChildExecutionInfos(response.State.ChildExecutionInfos)
	if err != nil {
		return nil, err
	}
	newResponse.State.BufferedEvents, err = m.DeserializeBufferedEvents(response.State.BufferedEvents)
	if err != nil {
		return nil, err
	}
	newResponse.State.ExecutionInfo, newResponse.State.ExecutionStats, err = m.DeserializeExecutionInfo(response.State.ExecutionInfo)
	if err != nil {
		return nil, err
	}
	versionHistories, err := m.DeserializeVersionHistories(response.State.VersionHistories)
	if err != nil {
		return nil, err
	}
	newResponse.State.VersionHistories = versionHistories
	newResponse.MutableStateStats = m.statsComputer.computeMutableStateStats(response)

	return newResponse, nil
}

func (m *executionManagerImpl) DeserializeExecutionInfo(
	info *InternalWorkflowExecutionInfo,
) (*WorkflowExecutionInfo, *ExecutionStats, error) {

	completionEvent, err := m.serializer.DeserializeEvent(info.CompletionEvent)
	if err != nil {
		return nil, nil, err
	}

	autoResetPoints, err := m.serializer.DeserializeResetPoints(info.AutoResetPoints)
	if err != nil {
		return nil, nil, err
	}

	newInfo := &WorkflowExecutionInfo{
		CompletionEvent: completionEvent,

		DomainID:                           info.DomainID,
		WorkflowID:                         info.WorkflowID,
		RunID:                              info.RunID,
		ParentDomainID:                     info.ParentDomainID,
		ParentWorkflowID:                   info.ParentWorkflowID,
		ParentRunID:                        info.ParentRunID,
		InitiatedID:                        info.InitiatedID,
		CompletionEventBatchID:             info.CompletionEventBatchID,
		TaskList:                           info.TaskList,
		WorkflowTypeName:                   info.WorkflowTypeName,
		WorkflowTimeout:                    info.WorkflowTimeout,
		DecisionTimeoutValue:               info.DecisionTimeoutValue,
		ExecutionContext:                   info.ExecutionContext,
		State:                              info.State,
		CloseStatus:                        info.CloseStatus,
		LastFirstEventID:                   info.LastFirstEventID,
		LastEventTaskID:                    info.LastEventTaskID,
		NextEventID:                        info.NextEventID,
		LastProcessedEvent:                 info.LastProcessedEvent,
		StartTimestamp:                     info.StartTimestamp,
		LastUpdatedTimestamp:               info.LastUpdatedTimestamp,
		CreateRequestID:                    info.CreateRequestID,
		SignalCount:                        info.SignalCount,
		DecisionVersion:                    info.DecisionVersion,
		DecisionScheduleID:                 info.DecisionScheduleID,
		DecisionStartedID:                  info.DecisionStartedID,
		DecisionRequestID:                  info.DecisionRequestID,
		DecisionTimeout:                    info.DecisionTimeout,
		DecisionAttempt:                    info.DecisionAttempt,
		DecisionStartedTimestamp:           info.DecisionStartedTimestamp,
		DecisionScheduledTimestamp:         info.DecisionScheduledTimestamp,
		DecisionOriginalScheduledTimestamp: info.DecisionOriginalScheduledTimestamp,
		CancelRequested:                    info.CancelRequested,
		CancelRequestID:                    info.CancelRequestID,
		StickyTaskList:                     info.StickyTaskList,
		StickyScheduleToStartTimeout:       info.StickyScheduleToStartTimeout,
		ClientLibraryVersion:               info.ClientLibraryVersion,
		ClientFeatureVersion:               info.ClientFeatureVersion,
		ClientImpl:                         info.ClientImpl,
		Attempt:                            info.Attempt,
		HasRetryPolicy:                     info.HasRetryPolicy,
		InitialInterval:                    info.InitialInterval,
		BackoffCoefficient:                 info.BackoffCoefficient,
		MaximumInterval:                    info.MaximumInterval,
		ExpirationTime:                     info.ExpirationTime,
		MaximumAttempts:                    info.MaximumAttempts,
		NonRetriableErrors:                 info.NonRetriableErrors,
		EventStoreVersion:                  info.EventStoreVersion,
		BranchToken:                        info.BranchToken,
		CronSchedule:                       info.CronSchedule,
		ExpirationSeconds:                  info.ExpirationSeconds,
		AutoResetPoints:                    autoResetPoints,
		SearchAttributes:                   info.SearchAttributes,
		Memo:                               info.Memo,
	}
	newStats := &ExecutionStats{
		HistorySize: info.HistorySize,
	}
	return newInfo, newStats, nil
}

func (m *executionManagerImpl) DeserializeBufferedEvents(
	blobs []*DataBlob,
) ([]*workflow.HistoryEvent, error) {

	events := make([]*workflow.HistoryEvent, 0)
	for _, b := range blobs {
		history, err := m.serializer.DeserializeBatchEvents(b)
		if err != nil {
			return nil, err
		}
		events = append(events, history...)
	}
	return events, nil
}

func (m *executionManagerImpl) DeserializeChildExecutionInfos(
	infos map[int64]*InternalChildExecutionInfo,
) (map[int64]*ChildExecutionInfo, error) {

	newInfos := make(map[int64]*ChildExecutionInfo, 0)
	for k, v := range infos {
		initiatedEvent, err := m.serializer.DeserializeEvent(v.InitiatedEvent)
		if err != nil {
			return nil, err
		}
		startedEvent, err := m.serializer.DeserializeEvent(v.StartedEvent)
		if err != nil {
			return nil, err
		}
		c := &ChildExecutionInfo{
			InitiatedEvent: initiatedEvent,
			StartedEvent:   startedEvent,

			Version:               v.Version,
			InitiatedID:           v.InitiatedID,
			InitiatedEventBatchID: v.InitiatedEventBatchID,
			StartedID:             v.StartedID,
			StartedWorkflowID:     v.StartedWorkflowID,
			StartedRunID:          v.StartedRunID,
			CreateRequestID:       v.CreateRequestID,
			DomainName:            v.DomainName,
			WorkflowTypeName:      v.WorkflowTypeName,
			ParentClosePolicy:     v.ParentClosePolicy,
		}

		// Needed for backward compatibility reason.
		// ChildWorkflowExecutionStartedEvent was only used by transfer queue processing of StartChildWorkflow.
		// Updated the code to instead directly read WorkflowId and RunId from mutable state
		// Existing mutable state won't have those values set so instead use started event to set StartedWorkflowID and
		// StartedRunID on the mutable state before passing it to application
		if startedEvent != nil && startedEvent.ChildWorkflowExecutionStartedEventAttributes != nil &&
			startedEvent.ChildWorkflowExecutionStartedEventAttributes.WorkflowExecution != nil {
			startedExecution := startedEvent.ChildWorkflowExecutionStartedEventAttributes.WorkflowExecution
			c.StartedWorkflowID = startedExecution.GetWorkflowId()
			c.StartedRunID = startedExecution.GetRunId()
		}
		newInfos[k] = c
	}
	return newInfos, nil
}

func (m *executionManagerImpl) DeserializeActivityInfos(
	infos map[int64]*InternalActivityInfo,
) (map[int64]*ActivityInfo, error) {

	newInfos := make(map[int64]*ActivityInfo, 0)
	for k, v := range infos {
		scheduledEvent, err := m.serializer.DeserializeEvent(v.ScheduledEvent)
		if err != nil {
			return nil, err
		}
		startedEvent, err := m.serializer.DeserializeEvent(v.StartedEvent)
		if err != nil {
			return nil, err
		}
		a := &ActivityInfo{
			ScheduledEvent: scheduledEvent,
			StartedEvent:   startedEvent,

			Version:                        v.Version,
			ScheduleID:                     v.ScheduleID,
			ScheduledEventBatchID:          v.ScheduledEventBatchID,
			ScheduledTime:                  v.ScheduledTime,
			StartedID:                      v.StartedID,
			StartedTime:                    v.StartedTime,
			ActivityID:                     v.ActivityID,
			RequestID:                      v.RequestID,
			Details:                        v.Details,
			ScheduleToStartTimeout:         v.ScheduleToStartTimeout,
			ScheduleToCloseTimeout:         v.ScheduleToCloseTimeout,
			StartToCloseTimeout:            v.StartToCloseTimeout,
			HeartbeatTimeout:               v.HeartbeatTimeout,
			CancelRequested:                v.CancelRequested,
			CancelRequestID:                v.CancelRequestID,
			LastHeartBeatUpdatedTime:       v.LastHeartBeatUpdatedTime,
			TimerTaskStatus:                v.TimerTaskStatus,
			Attempt:                        v.Attempt,
			DomainID:                       v.DomainID,
			StartedIdentity:                v.StartedIdentity,
			TaskList:                       v.TaskList,
			HasRetryPolicy:                 v.HasRetryPolicy,
			InitialInterval:                v.InitialInterval,
			BackoffCoefficient:             v.BackoffCoefficient,
			MaximumInterval:                v.MaximumInterval,
			ExpirationTime:                 v.ExpirationTime,
			MaximumAttempts:                v.MaximumAttempts,
			NonRetriableErrors:             v.NonRetriableErrors,
			LastFailureReason:              v.LastFailureReason,
			LastWorkerIdentity:             v.LastWorkerIdentity,
			LastHeartbeatTimeoutVisibility: v.LastHeartbeatTimeoutVisibility,
		}
		newInfos[k] = a
	}
	return newInfos, nil
}

func (m *executionManagerImpl) UpdateWorkflowExecution(
	request *UpdateWorkflowExecutionRequest,
) (*UpdateWorkflowExecutionResponse, error) {

	serializedWorkflowMutation, err := m.SerializeWorkflowMutation(&request.UpdateWorkflowMutation, request.Encoding)
	if err != nil {
		return nil, err
	}
	var serializedNewWorkflowSnapshot *InternalWorkflowSnapshot
	if request.NewWorkflowSnapshot != nil {
		serializedNewWorkflowSnapshot, err = m.SerializeWorkflowSnapshot(request.NewWorkflowSnapshot, request.Encoding)
		if err != nil {
			return nil, err
		}
	}

	newRequest := &InternalUpdateWorkflowExecutionRequest{
		RangeID: request.RangeID,

		Mode: request.Mode,

		UpdateWorkflowMutation: *serializedWorkflowMutation,
		NewWorkflowSnapshot:    serializedNewWorkflowSnapshot,
	}
	msuss := m.statsComputer.computeMutableStateUpdateStats(newRequest)
	err1 := m.persistence.UpdateWorkflowExecution(newRequest)
	return &UpdateWorkflowExecutionResponse{MutableStateUpdateSessionStats: msuss}, err1
}

func (m *executionManagerImpl) SerializeUpsertChildExecutionInfos(
	infos []*ChildExecutionInfo,
	encoding common.EncodingType,
) ([]*InternalChildExecutionInfo, error) {

	newInfos := make([]*InternalChildExecutionInfo, 0)
	for _, v := range infos {
		initiatedEvent, err := m.serializer.SerializeEvent(v.InitiatedEvent, encoding)
		if err != nil {
			return nil, err
		}
		startedEvent, err := m.serializer.SerializeEvent(v.StartedEvent, encoding)
		if err != nil {
			return nil, err
		}
		i := &InternalChildExecutionInfo{
			InitiatedEvent: initiatedEvent,
			StartedEvent:   startedEvent,

			Version:               v.Version,
			InitiatedID:           v.InitiatedID,
			InitiatedEventBatchID: v.InitiatedEventBatchID,
			CreateRequestID:       v.CreateRequestID,
			StartedID:             v.StartedID,
			StartedWorkflowID:     v.StartedWorkflowID,
			StartedRunID:          v.StartedRunID,
			DomainName:            v.DomainName,
			WorkflowTypeName:      v.WorkflowTypeName,
			ParentClosePolicy:     v.ParentClosePolicy,
		}
		newInfos = append(newInfos, i)
	}
	return newInfos, nil
}

func (m *executionManagerImpl) SerializeUpsertActivityInfos(
	infos []*ActivityInfo,
	encoding common.EncodingType,
) ([]*InternalActivityInfo, error) {

	newInfos := make([]*InternalActivityInfo, 0)
	for _, v := range infos {
		scheduledEvent, err := m.serializer.SerializeEvent(v.ScheduledEvent, encoding)
		if err != nil {
			return nil, err
		}
		startedEvent, err := m.serializer.SerializeEvent(v.StartedEvent, encoding)
		if err != nil {
			return nil, err
		}
		i := &InternalActivityInfo{
			Version:                        v.Version,
			ScheduleID:                     v.ScheduleID,
			ScheduledEventBatchID:          v.ScheduledEventBatchID,
			ScheduledEvent:                 scheduledEvent,
			ScheduledTime:                  v.ScheduledTime,
			StartedID:                      v.StartedID,
			StartedEvent:                   startedEvent,
			StartedTime:                    v.StartedTime,
			ActivityID:                     v.ActivityID,
			RequestID:                      v.RequestID,
			Details:                        v.Details,
			ScheduleToStartTimeout:         v.ScheduleToStartTimeout,
			ScheduleToCloseTimeout:         v.ScheduleToCloseTimeout,
			StartToCloseTimeout:            v.StartToCloseTimeout,
			HeartbeatTimeout:               v.HeartbeatTimeout,
			CancelRequested:                v.CancelRequested,
			CancelRequestID:                v.CancelRequestID,
			LastHeartBeatUpdatedTime:       v.LastHeartBeatUpdatedTime,
			TimerTaskStatus:                v.TimerTaskStatus,
			Attempt:                        v.Attempt,
			DomainID:                       v.DomainID,
			StartedIdentity:                v.StartedIdentity,
			TaskList:                       v.TaskList,
			HasRetryPolicy:                 v.HasRetryPolicy,
			InitialInterval:                v.InitialInterval,
			BackoffCoefficient:             v.BackoffCoefficient,
			MaximumInterval:                v.MaximumInterval,
			ExpirationTime:                 v.ExpirationTime,
			MaximumAttempts:                v.MaximumAttempts,
			NonRetriableErrors:             v.NonRetriableErrors,
			LastFailureReason:              v.LastFailureReason,
			LastWorkerIdentity:             v.LastWorkerIdentity,
			LastHeartbeatTimeoutVisibility: v.LastHeartbeatTimeoutVisibility,
		}
		newInfos = append(newInfos, i)
	}
	return newInfos, nil
}

func (m *executionManagerImpl) SerializeExecutionInfo(
	info *WorkflowExecutionInfo,
	stats *ExecutionStats,
	encoding common.EncodingType,
) (*InternalWorkflowExecutionInfo, error) {

	if info == nil {
		return &InternalWorkflowExecutionInfo{}, nil
	}
	completionEvent, err := m.serializer.SerializeEvent(info.CompletionEvent, encoding)
	if err != nil {
		return nil, err
	}

	resetPoints, err := m.serializer.SerializeResetPoints(info.AutoResetPoints, encoding)
	if err != nil {
		return nil, err
	}

	return &InternalWorkflowExecutionInfo{
		DomainID:                           info.DomainID,
		WorkflowID:                         info.WorkflowID,
		RunID:                              info.RunID,
		ParentDomainID:                     info.ParentDomainID,
		ParentWorkflowID:                   info.ParentWorkflowID,
		ParentRunID:                        info.ParentRunID,
		InitiatedID:                        info.InitiatedID,
		CompletionEventBatchID:             info.CompletionEventBatchID,
		CompletionEvent:                    completionEvent,
		TaskList:                           info.TaskList,
		WorkflowTypeName:                   info.WorkflowTypeName,
		WorkflowTimeout:                    info.WorkflowTimeout,
		DecisionTimeoutValue:               info.DecisionTimeoutValue,
		ExecutionContext:                   info.ExecutionContext,
		State:                              info.State,
		CloseStatus:                        info.CloseStatus,
		LastFirstEventID:                   info.LastFirstEventID,
		LastEventTaskID:                    info.LastEventTaskID,
		NextEventID:                        info.NextEventID,
		LastProcessedEvent:                 info.LastProcessedEvent,
		StartTimestamp:                     info.StartTimestamp,
		LastUpdatedTimestamp:               info.LastUpdatedTimestamp,
		CreateRequestID:                    info.CreateRequestID,
		SignalCount:                        info.SignalCount,
		DecisionVersion:                    info.DecisionVersion,
		DecisionScheduleID:                 info.DecisionScheduleID,
		DecisionStartedID:                  info.DecisionStartedID,
		DecisionRequestID:                  info.DecisionRequestID,
		DecisionTimeout:                    info.DecisionTimeout,
		DecisionAttempt:                    info.DecisionAttempt,
		DecisionStartedTimestamp:           info.DecisionStartedTimestamp,
		DecisionScheduledTimestamp:         info.DecisionScheduledTimestamp,
		DecisionOriginalScheduledTimestamp: info.DecisionOriginalScheduledTimestamp,
		CancelRequested:                    info.CancelRequested,
		CancelRequestID:                    info.CancelRequestID,
		StickyTaskList:                     info.StickyTaskList,
		StickyScheduleToStartTimeout:       info.StickyScheduleToStartTimeout,
		ClientLibraryVersion:               info.ClientLibraryVersion,
		ClientFeatureVersion:               info.ClientFeatureVersion,
		ClientImpl:                         info.ClientImpl,
		AutoResetPoints:                    resetPoints,
		Attempt:                            info.Attempt,
		HasRetryPolicy:                     info.HasRetryPolicy,
		InitialInterval:                    info.InitialInterval,
		BackoffCoefficient:                 info.BackoffCoefficient,
		MaximumInterval:                    info.MaximumInterval,
		ExpirationTime:                     info.ExpirationTime,
		MaximumAttempts:                    info.MaximumAttempts,
		NonRetriableErrors:                 info.NonRetriableErrors,
		EventStoreVersion:                  info.EventStoreVersion,
		BranchToken:                        info.BranchToken,
		CronSchedule:                       info.CronSchedule,
		ExpirationSeconds:                  info.ExpirationSeconds,
		Memo:                               info.Memo,
		SearchAttributes:                   info.SearchAttributes,

		// attributes which are not related to mutable state
		HistorySize: stats.HistorySize,
	}, nil
}

func (m *executionManagerImpl) ConflictResolveWorkflowExecution(
	request *ConflictResolveWorkflowExecutionRequest,
) error {

	serializedResetWorkflowSnapshot, err := m.SerializeWorkflowSnapshot(&request.ResetWorkflowSnapshot, request.Encoding)
	if err != nil {
		return err
	}
	var serializedCurrentWorkflowMutation *InternalWorkflowMutation
	if request.CurrentWorkflowMutation != nil {
		serializedCurrentWorkflowMutation, err = m.SerializeWorkflowMutation(request.CurrentWorkflowMutation, request.Encoding)
		if err != nil {
			return err
		}
	}
	var serializedNewWorkflowMutation *InternalWorkflowSnapshot
	if request.NewWorkflowSnapshot != nil {
		serializedNewWorkflowMutation, err = m.SerializeWorkflowSnapshot(request.NewWorkflowSnapshot, request.Encoding)
		if err != nil {
			return err
		}
	}

	if request.CurrentWorkflowMutation != nil && request.CurrentWorkflowCAS != nil {
		return &workflow.InternalServiceError{
			Message: "ConflictResolveWorkflowExecution: current workflow & current workflow CAS both set",
		}
	}

	newRequest := &InternalConflictResolveWorkflowExecutionRequest{
		RangeID: request.RangeID,

		Mode: request.Mode,

		ResetWorkflowSnapshot: *serializedResetWorkflowSnapshot,

		NewWorkflowSnapshot: serializedNewWorkflowMutation,

		CurrentWorkflowMutation: serializedCurrentWorkflowMutation,

		// TODO deprecate this once nDC migration is completed
		//  basically should use CurrentWorkflowMutation instead
		CurrentWorkflowCAS: request.CurrentWorkflowCAS,
	}
	return m.persistence.ConflictResolveWorkflowExecution(newRequest)
}

func (m *executionManagerImpl) ResetWorkflowExecution(
	request *ResetWorkflowExecutionRequest,
) error {

	serializedNewWorkflowSnapshot, err := m.SerializeWorkflowSnapshot(&request.NewWorkflowSnapshot, request.Encoding)
	if err != nil {
		return err
	}
	var serializedUpdateWorkflowSnapshot *InternalWorkflowMutation
	if request.CurrentWorkflowMutation != nil {
		serializedUpdateWorkflowSnapshot, err = m.SerializeWorkflowMutation(request.CurrentWorkflowMutation, request.Encoding)
		if err != nil {
			return err
		}
	}

	newRequest := &InternalResetWorkflowExecutionRequest{
		RangeID: request.RangeID,

		BaseRunID:          request.BaseRunID,
		BaseRunNextEventID: request.BaseRunNextEventID,

		CurrentRunID:          request.CurrentRunID,
		CurrentRunNextEventID: request.CurrentRunNextEventID,

		CurrentWorkflowMutation: serializedUpdateWorkflowSnapshot,

		NewWorkflowSnapshot: *serializedNewWorkflowSnapshot,
	}
	return m.persistence.ResetWorkflowExecution(newRequest)
}

func (m *executionManagerImpl) CreateWorkflowExecution(
	request *CreateWorkflowExecutionRequest,
) (*CreateWorkflowExecutionResponse, error) {

	encoding := common.EncodingTypeThriftRW

	serializedNewWorkflowSnapshot, err := m.SerializeWorkflowSnapshot(&request.NewWorkflowSnapshot, encoding)
	if err != nil {
		return nil, err
	}

	newRequest := &InternalCreateWorkflowExecutionRequest{
		RangeID: request.RangeID,

		Mode: request.Mode,

		PreviousRunID:            request.PreviousRunID,
		PreviousLastWriteVersion: request.PreviousLastWriteVersion,

		NewWorkflowSnapshot: *serializedNewWorkflowSnapshot,
	}

	return m.persistence.CreateWorkflowExecution(newRequest)
}

func (m *executionManagerImpl) SerializeWorkflowMutation(
	input *WorkflowMutation,
	encoding common.EncodingType,
) (*InternalWorkflowMutation, error) {

	serializedExecutionInfo, err := m.SerializeExecutionInfo(
		input.ExecutionInfo,
		input.ExecutionStats,
		encoding,
	)
	if err != nil {
		return nil, err
	}
	serializedVersionHistories, err := m.SerializeVersionHistories(input.VersionHistories, encoding)
	if err != nil {
		return nil, err
	}
	serializedUpsertActivityInfos, err := m.SerializeUpsertActivityInfos(input.UpsertActivityInfos, encoding)
	if err != nil {
		return nil, err
	}
	serializedUpsertChildExecutionInfos, err := m.SerializeUpsertChildExecutionInfos(input.UpsertChildExecutionInfos, encoding)
	if err != nil {
		return nil, err
	}
	var serializedNewBufferedEvents *DataBlob
	if input.NewBufferedEvents != nil {
		serializedNewBufferedEvents, err = m.serializer.SerializeBatchEvents(input.NewBufferedEvents, encoding)
		if err != nil {
			return nil, err
		}
	}

	return &InternalWorkflowMutation{
		ExecutionInfo:    serializedExecutionInfo,
		ReplicationState: input.ReplicationState,
		VersionHistories: serializedVersionHistories,

		UpsertActivityInfos:       serializedUpsertActivityInfos,
		DeleteActivityInfos:       input.DeleteActivityInfos,
		UpsertTimerInfos:          input.UpsertTimerInfos,
		DeleteTimerInfos:          input.DeleteTimerInfos,
		UpsertChildExecutionInfos: serializedUpsertChildExecutionInfos,
		DeleteChildExecutionInfo:  input.DeleteChildExecutionInfo,
		UpsertRequestCancelInfos:  input.UpsertRequestCancelInfos,
		DeleteRequestCancelInfo:   input.DeleteRequestCancelInfo,
		UpsertSignalInfos:         input.UpsertSignalInfos,
		DeleteSignalInfo:          input.DeleteSignalInfo,
		UpsertSignalRequestedIDs:  input.UpsertSignalRequestedIDs,
		DeleteSignalRequestedID:   input.DeleteSignalRequestedID,
		NewBufferedEvents:         serializedNewBufferedEvents,
		ClearBufferedEvents:       input.ClearBufferedEvents,

		TransferTasks:    input.TransferTasks,
		ReplicationTasks: input.ReplicationTasks,
		TimerTasks:       input.TimerTasks,

		Condition: input.Condition,
	}, nil
}

func (m *executionManagerImpl) SerializeWorkflowSnapshot(
	input *WorkflowSnapshot,
	encoding common.EncodingType,
) (*InternalWorkflowSnapshot, error) {

	serializedExecutionInfo, err := m.SerializeExecutionInfo(
		input.ExecutionInfo,
		input.ExecutionStats,
		encoding,
	)
	if err != nil {
		return nil, err
	}
	serializedVersionHistories, err := m.SerializeVersionHistories(input.VersionHistories, encoding)
	if err != nil {
		return nil, err
	}
	serializedActivityInfos, err := m.SerializeUpsertActivityInfos(input.ActivityInfos, encoding)
	if err != nil {
		return nil, err
	}
	serializedChildExecutionInfos, err := m.SerializeUpsertChildExecutionInfos(input.ChildExecutionInfos, encoding)
	if err != nil {
		return nil, err
	}

	return &InternalWorkflowSnapshot{
		ExecutionInfo:    serializedExecutionInfo,
		ReplicationState: input.ReplicationState,
		VersionHistories: serializedVersionHistories,

		ActivityInfos:       serializedActivityInfos,
		TimerInfos:          input.TimerInfos,
		ChildExecutionInfos: serializedChildExecutionInfos,
		RequestCancelInfos:  input.RequestCancelInfos,
		SignalInfos:         input.SignalInfos,
		SignalRequestedIDs:  input.SignalRequestedIDs,

		TransferTasks:    input.TransferTasks,
		ReplicationTasks: input.ReplicationTasks,
		TimerTasks:       input.TimerTasks,

		Condition: input.Condition,
	}, nil
}

<<<<<<< HEAD
func (m *executionManagerImpl) SerializeVersionHistories(
	versionHistories *VersionHistories,
	encoding common.EncodingType,
) (*DataBlob, error) {

	if versionHistories == nil {
		return nil, nil
	}
	return m.serializer.SerializeVersionHistories(versionHistories.ToThrift(), encoding)
}

func (m *executionManagerImpl) DeserializeVersionHistories(
	blob *DataBlob,
) (*VersionHistories, error) {

	if blob == nil {
		return nil, nil
	}
	versionHistories, err := m.serializer.DeserializeVersionHistories(blob)
	if err != nil {
		return nil, err
	}
	return NewVersionHistoriesFromThrift(versionHistories), nil
=======
func (m *executionManagerImpl) DeleteTask(
	request *DeleteTaskRequest,
) error {
	return m.persistence.DeleteTask(request)
>>>>>>> 8c4e0e4f
}

func (m *executionManagerImpl) DeleteWorkflowExecution(
	request *DeleteWorkflowExecutionRequest,
) error {
	return m.persistence.DeleteWorkflowExecution(request)
}

func (m *executionManagerImpl) DeleteCurrentWorkflowExecution(
	request *DeleteCurrentWorkflowExecutionRequest,
) error {
	return m.persistence.DeleteCurrentWorkflowExecution(request)
}

func (m *executionManagerImpl) GetCurrentExecution(
	request *GetCurrentExecutionRequest,
) (*GetCurrentExecutionResponse, error) {
	return m.persistence.GetCurrentExecution(request)
}

// Transfer task related methods
func (m *executionManagerImpl) GetTransferTasks(
	request *GetTransferTasksRequest,
) (*GetTransferTasksResponse, error) {
	return m.persistence.GetTransferTasks(request)
}

func (m *executionManagerImpl) CompleteTransferTask(
	request *CompleteTransferTaskRequest,
) error {
	return m.persistence.CompleteTransferTask(request)
}

func (m *executionManagerImpl) RangeCompleteTransferTask(
	request *RangeCompleteTransferTaskRequest,
) error {
	return m.persistence.RangeCompleteTransferTask(request)
}

// Replication task related methods
func (m *executionManagerImpl) GetReplicationTasks(
	request *GetReplicationTasksRequest,
) (*GetReplicationTasksResponse, error) {
	return m.persistence.GetReplicationTasks(request)
}

func (m *executionManagerImpl) CompleteReplicationTask(
	request *CompleteReplicationTaskRequest,
) error {
	return m.persistence.CompleteReplicationTask(request)
}

// Timer related methods.
func (m *executionManagerImpl) GetTimerIndexTasks(
	request *GetTimerIndexTasksRequest,
) (*GetTimerIndexTasksResponse, error) {
	return m.persistence.GetTimerIndexTasks(request)
}

func (m *executionManagerImpl) CompleteTimerTask(
	request *CompleteTimerTaskRequest,
) error {
	return m.persistence.CompleteTimerTask(request)
}

func (m *executionManagerImpl) RangeCompleteTimerTask(
	request *RangeCompleteTimerTaskRequest,
) error {
	return m.persistence.RangeCompleteTimerTask(request)
}

func (m *executionManagerImpl) Close() {
	m.persistence.Close()
}<|MERGE_RESOLUTION|>--- conflicted
+++ resolved
@@ -710,7 +710,6 @@
 	}, nil
 }
 
-<<<<<<< HEAD
 func (m *executionManagerImpl) SerializeVersionHistories(
 	versionHistories *VersionHistories,
 	encoding common.EncodingType,
@@ -734,12 +733,12 @@
 		return nil, err
 	}
 	return NewVersionHistoriesFromThrift(versionHistories), nil
-=======
+}
+
 func (m *executionManagerImpl) DeleteTask(
 	request *DeleteTaskRequest,
 ) error {
 	return m.persistence.DeleteTask(request)
->>>>>>> 8c4e0e4f
 }
 
 func (m *executionManagerImpl) DeleteWorkflowExecution(
