// Copyright (c) 2017 Uber Technologies, Inc.
//
// Permission is hereby granted, free of charge, to any person obtaining a copy
// of this software and associated documentation files (the "Software"), to deal
// in the Software without restriction, including without limitation the rights
// to use, copy, modify, merge, publish, distribute, sublicense, and/or sell
// copies of the Software, and to permit persons to whom the Software is
// furnished to do so, subject to the following conditions:
//
// The above copyright notice and this permission notice shall be included in
// all copies or substantial portions of the Software.
//
// THE SOFTWARE IS PROVIDED "AS IS", WITHOUT WARRANTY OF ANY KIND, EXPRESS OR
// IMPLIED, INCLUDING BUT NOT LIMITED TO THE WARRANTIES OF MERCHANTABILITY,
// FITNESS FOR A PARTICULAR PURPOSE AND NONINFRINGEMENT. IN NO EVENT SHALL THE
// AUTHORS OR COPYRIGHT HOLDERS BE LIABLE FOR ANY CLAIM, DAMAGES OR OTHER
// LIABILITY, WHETHER IN AN ACTION OF CONTRACT, TORT OR OTHERWISE, ARISING FROM,
// OUT OF OR IN CONNECTION WITH THE SOFTWARE OR THE USE OR OTHER DEALINGS IN
// THE SOFTWARE.

package common

import (
	"go.uber.org/yarpc"
	"golang.org/x/net/context"
)

const (
	// LibraryVersionHeaderName refers to the name of the
	// tchannel / http header that contains the client
	// library version
	LibraryVersionHeaderName = "cadence-client-library-version"

	// FeatureVersionHeaderName refers to the name of the
	// tchannel / http header that contains the client
	// feature version
	// the feature version sent from client represents the
	// feature set of the cadence client library support.
	// This can be used for client capibility check, on
	// Cadence server, for backward compatibility
	FeatureVersionHeaderName = "cadence-client-feature-version"

	// ClientImplHeaderName refers to the name of the
	// header that contains the client implementation
	ClientImplHeaderName = "cadence-client-name"
	// EnforceDCRedirection refers to a boolean string of whether
	// to enforce DCRedirection(auto-forwarding)
	// Will be removed in the future: https://github.com/uber/cadence/issues/2304
	EnforceDCRedirection = "cadence-enforce-dc-redirection"
)

type (
	// RPCFactory Creates a dispatcher that knows how to transport requests.
	RPCFactory interface {
<<<<<<< HEAD
		CreateDispatcher() *yarpc.Dispatcher
		CreateRingpopDispatcher() *yarpc.Dispatcher
=======
		GetDispatcher() *yarpc.Dispatcher
>>>>>>> 658758ac
		CreateDispatcherForOutbound(callerName, serviceName, hostName string) *yarpc.Dispatcher
	}
)

// AggregateYarpcOptions aggregate the header information from context to existing yarpc call options
func AggregateYarpcOptions(ctx context.Context, opts ...yarpc.CallOption) []yarpc.CallOption {
	var result []yarpc.CallOption
	if ctx != nil {
		call := yarpc.CallFromContext(ctx)
		for _, key := range call.HeaderNames() {
			value := call.Header(key)
			result = append(result, yarpc.WithHeader(key, value))
		}
	}
	result = append(result, opts...)
	return result
}<|MERGE_RESOLUTION|>--- conflicted
+++ resolved
@@ -52,12 +52,8 @@
 type (
 	// RPCFactory Creates a dispatcher that knows how to transport requests.
 	RPCFactory interface {
-<<<<<<< HEAD
-		CreateDispatcher() *yarpc.Dispatcher
-		CreateRingpopDispatcher() *yarpc.Dispatcher
-=======
 		GetDispatcher() *yarpc.Dispatcher
->>>>>>> 658758ac
+		GetRingpopDispatcher() *yarpc.Dispatcher
 		CreateDispatcherForOutbound(callerName, serviceName, hostName string) *yarpc.Dispatcher
 	}
 )
