--- conflicted
+++ resolved
@@ -183,18 +183,6 @@
 	return err
 }
 
-<<<<<<< HEAD
-func (s *IntegrationBase) describeDomain(domain string) (*workflowservice.DescribeDomainResponse, error) {
-	ctx, cancel := createContextWithCancel(10 * time.Second)
-	defer cancel()
-
-	return s.engine.DescribeDomain(ctx, &workflowservice.DescribeDomainRequest{
-		Name: domain,
-	})
-}
-
-=======
->>>>>>> ee3d5f45
 func (s *IntegrationBase) randomizeStr(id string) string {
 	return fmt.Sprintf("%v-%v", id, uuid.New())
 }
