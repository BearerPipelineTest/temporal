// Copyright (c) 2017 Uber Technologies, Inc.
//
// Permission is hereby granted, free of charge, to any person obtaining a copy
// of this software and associated documentation files (the "Software"), to deal
// in the Software without restriction, including without limitation the rights
// to use, copy, modify, merge, publish, distribute, sublicense, and/or sell
// copies of the Software, and to permit persons to whom the Software is
// furnished to do so, subject to the following conditions:
//
// The above copyright notice and this permission notice shall be included in
// all copies or substantial portions of the Software.
//
// THE SOFTWARE IS PROVIDED "AS IS", WITHOUT WARRANTY OF ANY KIND, EXPRESS OR
// IMPLIED, INCLUDING BUT NOT LIMITED TO THE WARRANTIES OF MERCHANTABILITY,
// FITNESS FOR A PARTICULAR PURPOSE AND NONINFRINGEMENT. IN NO EVENT SHALL THE
// AUTHORS OR COPYRIGHT HOLDERS BE LIABLE FOR ANY CLAIM, DAMAGES OR OTHER
// LIABILITY, WHETHER IN AN ACTION OF CONTRACT, TORT OR OTHERWISE, ARISING FROM,
// OUT OF OR IN CONNECTION WITH THE SOFTWARE OR THE USE OR OTHER DEALINGS IN
// THE SOFTWARE.

package history

import (
	"time"

	"github.com/pborman/uuid"
	"github.com/uber/cadence/.gen/go/shared"
	"github.com/uber/cadence/common"
	"github.com/uber/cadence/common/backoff"
	"github.com/uber/cadence/common/cache"
	"github.com/uber/cadence/common/clock"
	"github.com/uber/cadence/common/cluster"
	"github.com/uber/cadence/common/errors"
	"github.com/uber/cadence/common/log"
	"github.com/uber/cadence/common/persistence"
)

type (
	stateBuilder interface {
		applyEvents(
			domainID string,
			requestID string,
			execution shared.WorkflowExecution,
			history []*shared.HistoryEvent,
			newRunHistory []*shared.HistoryEvent,
			eventStoreVersion int32,
			newRunEventStoreVersion int32,
		) (*shared.HistoryEvent, *decisionInfo, mutableState, error)
		getTransferTasks() []persistence.Task
		getTimerTasks() []persistence.Task
		getNewRunTransferTasks() []persistence.Task
		getNewRunTimerTasks() []persistence.Task
		getMutableState() mutableState
	}

	stateBuilderImpl struct {
		shard           ShardContext
		clusterMetadata cluster.Metadata
		msBuilder       mutableState
		domainCache     cache.DomainCache
		logger          log.Logger

		transferTasks       []persistence.Task
		timerTasks          []persistence.Task
		newRunTransferTasks []persistence.Task
		newRunTimerTasks    []persistence.Task
	}
)

const (
	// ErrMessageHistorySizeZero indicate that history is empty
	ErrMessageHistorySizeZero = "encounter history size being zero"
	// ErrMessageNewRunHistorySizeZero indicate that new run history is empty
	ErrMessageNewRunHistorySizeZero = "encounter new run history size being zero"
)

var _ stateBuilder = (*stateBuilderImpl)(nil)

func newStateBuilder(shard ShardContext, msBuilder mutableState, logger log.Logger) *stateBuilderImpl {

	return &stateBuilderImpl{
		shard:           shard,
		clusterMetadata: shard.GetService().GetClusterMetadata(),
		msBuilder:       msBuilder,
		domainCache:     shard.GetDomainCache(),
		logger:          logger,
	}
}

func (b *stateBuilderImpl) getMutableState() mutableState {
	return b.msBuilder
}

func (b *stateBuilderImpl) getTransferTasks() []persistence.Task {
	return b.transferTasks
}

func (b *stateBuilderImpl) getTimerTasks() []persistence.Task {
	return b.timerTasks
}

func (b *stateBuilderImpl) getNewRunTransferTasks() []persistence.Task {
	return b.newRunTransferTasks
}

func (b *stateBuilderImpl) getNewRunTimerTasks() []persistence.Task {
	return b.newRunTimerTasks
}

func (b *stateBuilderImpl) applyEvents(domainID, requestID string, execution shared.WorkflowExecution,
	history []*shared.HistoryEvent, newRunHistory []*shared.HistoryEvent, eventStoreVersion, newRunEventStoreVersion int32) (*shared.HistoryEvent,
	*decisionInfo, mutableState, error) {

	if len(history) == 0 {
		return nil, nil, nil, errors.NewInternalFailureError(ErrMessageHistorySizeZero)
	}
	firstEvent := history[0]
	lastEvent := history[len(history)-1]
	var lastDecision *decisionInfo
	var newRunMutableStateBuilder mutableState

	// need to clear the stickiness since workflow turned to passive
	b.msBuilder.ClearStickyness()

	for _, event := range history {
		// NOTE: stateBuilder is also being used in the active side
		if b.msBuilder.GetReplicationState() != nil {
			// this function must be called within the for loop, in case
			// history event version changed during for loop
			b.msBuilder.UpdateReplicationStateVersion(event.GetVersion(), true)
			b.msBuilder.UpdateReplicationStateLastEventID(lastEvent.GetVersion(), lastEvent.GetEventId())
		} else if b.msBuilder.GetVersionHistories() != nil {
			versionHistories := b.msBuilder.GetVersionHistories()
			versionHistory, err := versionHistories.GetCurrentVersionHistory()
			if err != nil {
				return nil, nil, nil, err
			}
			if err := versionHistory.AddOrUpdateItem(persistence.NewVersionHistoryItem(
				event.GetEventId(),
				event.GetVersion(),
			)); err != nil {
				return nil, nil, nil, err
			}
		}
		b.msBuilder.GetExecutionInfo().LastEventTaskID = event.GetTaskId()

		switch event.GetEventType() {
		case shared.EventTypeWorkflowExecutionStarted:
			attributes := event.WorkflowExecutionStartedEventAttributes
			domainEntry, err := b.domainCache.GetDomainByID(domainID)
			if err != nil {
				return nil, nil, nil, err
			}
			var parentDomainID *string
			if attributes.ParentWorkflowDomain != nil {
				parentDomainEntry, err := b.domainCache.GetDomain(attributes.GetParentWorkflowDomain())
				if err != nil {
					return nil, nil, nil, err
				}
				parentDomainID = &parentDomainEntry.GetInfo().ID
			}
			err = b.msBuilder.ReplicateWorkflowExecutionStartedEvent(domainEntry, parentDomainID, execution, requestID, event)
			if err != nil {
				return nil, nil, nil, err
			}

			b.timerTasks = append(b.timerTasks, b.scheduleWorkflowTimerTask(event, b.msBuilder)...)
			b.transferTasks = append(b.transferTasks, &persistence.RecordWorkflowStartedTask{})
			if eventStoreVersion == persistence.EventStoreVersionV2 {
				err := b.msBuilder.SetHistoryTree(execution.GetRunId())
				if err != nil {
					return nil, nil, nil, err
				}
			}

		case shared.EventTypeDecisionTaskScheduled:
			attributes := event.DecisionTaskScheduledEventAttributes
			// use event.GetTimestamp() as DecisionOriginalScheduledTimestamp, because the heartbeat is not happening here.
			di, err := b.msBuilder.ReplicateDecisionTaskScheduledEvent(event.GetVersion(), event.GetEventId(),
				attributes.TaskList.GetName(), attributes.GetStartToCloseTimeoutSeconds(), attributes.GetAttempt(),
				event.GetTimestamp(), event.GetTimestamp())
			if err != nil {
				return nil, nil, nil, err
			}

			b.transferTasks = append(b.transferTasks, b.scheduleDecisionTransferTask(domainID, b.getTaskList(b.msBuilder),
				di.ScheduleID))
			// since we do not use stickiness on the standby side, there shall be no decision schedule to start timeout

			lastDecision = di

		case shared.EventTypeDecisionTaskStarted:
			attributes := event.DecisionTaskStartedEventAttributes
			di, err := b.msBuilder.ReplicateDecisionTaskStartedEvent(nil, event.GetVersion(), attributes.GetScheduledEventId(),
				event.GetEventId(), attributes.GetRequestId(), event.GetTimestamp())
			if err != nil {
				return nil, nil, nil, err
			}

			b.timerTasks = append(b.timerTasks, b.scheduleDecisionTimerTask(event, di.ScheduleID, di.Attempt,
				di.DecisionTimeout))

			lastDecision = di

		case shared.EventTypeDecisionTaskCompleted:
			err := b.msBuilder.ReplicateDecisionTaskCompletedEvent(event)
			if err != nil {
				return nil, nil, nil, err
			}

		case shared.EventTypeDecisionTaskTimedOut:
			attributes := event.DecisionTaskTimedOutEventAttributes
			err := b.msBuilder.ReplicateDecisionTaskTimedOutEvent(attributes.GetTimeoutType())
			if err != nil {
				return nil, nil, nil, err
			}

			// this is for transient decision
			di, err := b.msBuilder.ReplicateTransientDecisionTaskScheduled()
			if err != nil {
				return nil, nil, nil, err
			}

			if di != nil {
				b.transferTasks = append(b.transferTasks, b.scheduleDecisionTransferTask(domainID, b.getTaskList(b.msBuilder),
					di.ScheduleID))
				// since we do not use stickiness on the standby side, there shall be no decision schedule to start timeout
				lastDecision = di
			}

		case shared.EventTypeDecisionTaskFailed:
			if err := b.msBuilder.ReplicateDecisionTaskFailedEvent(); err != nil {
				return nil, nil, nil, err
			}

			// this is for transient decision
			di, err := b.msBuilder.ReplicateTransientDecisionTaskScheduled()
			if err != nil {
				return nil, nil, nil, err
			}

			if di != nil {
				b.transferTasks = append(b.transferTasks, b.scheduleDecisionTransferTask(domainID, b.getTaskList(b.msBuilder),
					di.ScheduleID))
				// since we do not use stickiness on the standby side, there shall be no decision schedule to start timeout
				lastDecision = di
			}

		case shared.EventTypeActivityTaskScheduled:
			ai, err := b.msBuilder.ReplicateActivityTaskScheduledEvent(firstEvent.GetEventId(), event)
			if err != nil {
				return nil, nil, nil, err
			}

			b.transferTasks = append(b.transferTasks, b.scheduleActivityTransferTask(domainID, b.getTaskList(b.msBuilder),
				ai.ScheduleID))
			if timerTask := b.scheduleActivityTimerTask(event, b.msBuilder); timerTask != nil {
				b.timerTasks = append(b.timerTasks, timerTask)
			}

		case shared.EventTypeActivityTaskStarted:
			if err := b.msBuilder.ReplicateActivityTaskStartedEvent(event); err != nil {
				return nil, nil, nil, err
			}

			if timerTask := b.scheduleActivityTimerTask(event, b.msBuilder); timerTask != nil {
				b.timerTasks = append(b.timerTasks, timerTask)
			}

		case shared.EventTypeActivityTaskCompleted:
			if err := b.msBuilder.ReplicateActivityTaskCompletedEvent(event); err != nil {
				return nil, nil, nil, err
			}

			if timerTask := b.scheduleActivityTimerTask(event, b.msBuilder); timerTask != nil {
				b.timerTasks = append(b.timerTasks, timerTask)
			}

		case shared.EventTypeActivityTaskFailed:
			if err := b.msBuilder.ReplicateActivityTaskFailedEvent(event); err != nil {
				return nil, nil, nil, err
			}

			if timerTask := b.scheduleActivityTimerTask(event, b.msBuilder); timerTask != nil {
				b.timerTasks = append(b.timerTasks, timerTask)
			}

		case shared.EventTypeActivityTaskTimedOut:
			if err := b.msBuilder.ReplicateActivityTaskTimedOutEvent(event); err != nil {
				return nil, nil, nil, err
			}

			if timerTask := b.scheduleActivityTimerTask(event, b.msBuilder); timerTask != nil {
				b.timerTasks = append(b.timerTasks, timerTask)
			}

		case shared.EventTypeActivityTaskCancelRequested:
			if err := b.msBuilder.ReplicateActivityTaskCancelRequestedEvent(event); err != nil {
				return nil, nil, nil, err
			}

		case shared.EventTypeActivityTaskCanceled:
			if err := b.msBuilder.ReplicateActivityTaskCanceledEvent(event); err != nil {
				return nil, nil, nil, err
			}

			if timerTask := b.scheduleActivityTimerTask(event, b.msBuilder); timerTask != nil {
				b.timerTasks = append(b.timerTasks, timerTask)
			}

		case shared.EventTypeRequestCancelActivityTaskFailed:
			// No mutable state action is needed

		case shared.EventTypeTimerStarted:
			ti, err := b.msBuilder.ReplicateTimerStartedEvent(event)
			if err != nil {
				return nil, nil, nil, err
			}

			if timerTask := b.scheduleUserTimerTask(event, ti, b.msBuilder); timerTask != nil {
				b.timerTasks = append(b.timerTasks, timerTask)
			}

		case shared.EventTypeTimerFired:
			if err := b.msBuilder.ReplicateTimerFiredEvent(event); err != nil {
				return nil, nil, nil, err
			}

			if timerTask := b.refreshUserTimerTask(event, b.msBuilder); timerTask != nil {
				b.timerTasks = append(b.timerTasks, timerTask)
			}

		case shared.EventTypeTimerCanceled:
			if err := b.msBuilder.ReplicateTimerCanceledEvent(event); err != nil {
				return nil, nil, nil, err
			}

			if timerTask := b.refreshUserTimerTask(event, b.msBuilder); timerTask != nil {
				b.timerTasks = append(b.timerTasks, timerTask)
			}

		case shared.EventTypeCancelTimerFailed:
			// No mutable state action is needed

		case shared.EventTypeStartChildWorkflowExecutionInitiated:
			// Create a new request ID which is used by transfer queue processor if domain is failed over at this point
			createRequestID := uuid.New()
			cei, err := b.msBuilder.ReplicateStartChildWorkflowExecutionInitiatedEvent(firstEvent.GetEventId(), event,
				createRequestID)
			if err != nil {
				return nil, nil, nil, err
			}

			attributes := event.StartChildWorkflowExecutionInitiatedEventAttributes
			childDomainEntry, err := b.shard.GetDomainCache().GetDomain(attributes.GetDomain())
			if err != nil {
				return nil, nil, nil, err
			}

			b.transferTasks = append(b.transferTasks, b.scheduleStartChildWorkflowTransferTask(childDomainEntry.GetInfo().ID,
				attributes.GetWorkflowId(), cei.InitiatedID))

		case shared.EventTypeStartChildWorkflowExecutionFailed:
			if err := b.msBuilder.ReplicateStartChildWorkflowExecutionFailedEvent(event); err != nil {
				return nil, nil, nil, err
			}

		case shared.EventTypeChildWorkflowExecutionStarted:
			if err := b.msBuilder.ReplicateChildWorkflowExecutionStartedEvent(event); err != nil {
				return nil, nil, nil, err
			}

		case shared.EventTypeChildWorkflowExecutionCompleted:
			if err := b.msBuilder.ReplicateChildWorkflowExecutionCompletedEvent(event); err != nil {
				return nil, nil, nil, err
			}

		case shared.EventTypeChildWorkflowExecutionFailed:
			if err := b.msBuilder.ReplicateChildWorkflowExecutionFailedEvent(event); err != nil {
				return nil, nil, nil, err
			}

		case shared.EventTypeChildWorkflowExecutionCanceled:
			if err := b.msBuilder.ReplicateChildWorkflowExecutionCanceledEvent(event); err != nil {
				return nil, nil, nil, err
			}

		case shared.EventTypeChildWorkflowExecutionTimedOut:
			if err := b.msBuilder.ReplicateChildWorkflowExecutionTimedOutEvent(event); err != nil {
				return nil, nil, nil, err
			}

		case shared.EventTypeChildWorkflowExecutionTerminated:
			if err := b.msBuilder.ReplicateChildWorkflowExecutionTerminatedEvent(event); err != nil {
				return nil, nil, nil, err
			}

		case shared.EventTypeRequestCancelExternalWorkflowExecutionInitiated:
			// Create a new request ID which is used by transfer queue processor if domain is failed over at this point
			cancelRequestID := uuid.New()
			rci, err := b.msBuilder.ReplicateRequestCancelExternalWorkflowExecutionInitiatedEvent(event, cancelRequestID)
			if err != nil {
				return nil, nil, nil, err
			}

			attributes := event.RequestCancelExternalWorkflowExecutionInitiatedEventAttributes
			targetDomainEntry, err := b.shard.GetDomainCache().GetDomain(attributes.GetDomain())
			if err != nil {
				return nil, nil, nil, err
			}
			b.transferTasks = append(b.transferTasks, b.scheduleCancelExternalWorkflowTransferTask(
				targetDomainEntry.GetInfo().ID,
				attributes.WorkflowExecution.GetWorkflowId(),
				attributes.WorkflowExecution.GetRunId(),
				attributes.GetChildWorkflowOnly(),
				rci.InitiatedID,
			))

		case shared.EventTypeRequestCancelExternalWorkflowExecutionFailed:
			if err := b.msBuilder.ReplicateRequestCancelExternalWorkflowExecutionFailedEvent(event); err != nil {
				return nil, nil, nil, err
			}

		case shared.EventTypeExternalWorkflowExecutionCancelRequested:
			if err := b.msBuilder.ReplicateExternalWorkflowExecutionCancelRequested(event); err != nil {
				return nil, nil, nil, err
			}

		case shared.EventTypeSignalExternalWorkflowExecutionInitiated:
			// Create a new request ID which is used by transfer queue processor if domain is failed over at this point
			signalRequestID := uuid.New()
			si, err := b.msBuilder.ReplicateSignalExternalWorkflowExecutionInitiatedEvent(event, signalRequestID)
			if err != nil {
				return nil, nil, nil, err
			}

			attributes := event.SignalExternalWorkflowExecutionInitiatedEventAttributes
			targetDomainEntry, err := b.shard.GetDomainCache().GetDomain(attributes.GetDomain())
			if err != nil {
				return nil, nil, nil, err
			}
			b.transferTasks = append(b.transferTasks, b.scheduleSignalWorkflowTransferTask(
				targetDomainEntry.GetInfo().ID,
				attributes.WorkflowExecution.GetWorkflowId(),
				attributes.WorkflowExecution.GetRunId(),
				attributes.GetChildWorkflowOnly(),
				si.InitiatedID,
			))

		case shared.EventTypeSignalExternalWorkflowExecutionFailed:
			if err := b.msBuilder.ReplicateSignalExternalWorkflowExecutionFailedEvent(event); err != nil {
				return nil, nil, nil, err
			}

		case shared.EventTypeExternalWorkflowExecutionSignaled:
			if err := b.msBuilder.ReplicateExternalWorkflowExecutionSignaled(event); err != nil {
				return nil, nil, nil, err
			}

		case shared.EventTypeMarkerRecorded:
			// No mutable state action is needed

		case shared.EventTypeWorkflowExecutionSignaled:
			if err := b.msBuilder.ReplicateWorkflowExecutionSignaled(event); err != nil {
				return nil, nil, nil, err
			}

		case shared.EventTypeWorkflowExecutionCancelRequested:
			if err := b.msBuilder.ReplicateWorkflowExecutionCancelRequestedEvent(event); err != nil {
				return nil, nil, nil, err
			}

		case shared.EventTypeWorkflowExecutionCompleted:
			if err := b.msBuilder.ReplicateWorkflowExecutionCompletedEvent(firstEvent.GetEventId(), event); err != nil {
				return nil, nil, nil, err
			}

			err := b.appendTasksForFinishedExecutions(event, domainID, execution.GetWorkflowId())
			if err != nil {
				return nil, nil, nil, err
			}

		case shared.EventTypeWorkflowExecutionFailed:
			if err := b.msBuilder.ReplicateWorkflowExecutionFailedEvent(firstEvent.GetEventId(), event); err != nil {
				return nil, nil, nil, err
			}

			err := b.appendTasksForFinishedExecutions(event, domainID, execution.GetWorkflowId())
			if err != nil {
				return nil, nil, nil, err
			}

		case shared.EventTypeWorkflowExecutionTimedOut:
			if err := b.msBuilder.ReplicateWorkflowExecutionTimedoutEvent(firstEvent.GetEventId(), event); err != nil {
				return nil, nil, nil, err
			}

			err := b.appendTasksForFinishedExecutions(event, domainID, execution.GetWorkflowId())
			if err != nil {
				return nil, nil, nil, err
			}

		case shared.EventTypeWorkflowExecutionCanceled:
			if err := b.msBuilder.ReplicateWorkflowExecutionCanceledEvent(firstEvent.GetEventId(), event); err != nil {
				return nil, nil, nil, err
			}

			err := b.appendTasksForFinishedExecutions(event, domainID, execution.GetWorkflowId())
			if err != nil {
				return nil, nil, nil, err
			}

		case shared.EventTypeWorkflowExecutionTerminated:
			if err := b.msBuilder.ReplicateWorkflowExecutionTerminatedEvent(firstEvent.GetEventId(), event); err != nil {
				return nil, nil, nil, err
			}

			err := b.appendTasksForFinishedExecutions(event, domainID, execution.GetWorkflowId())
			if err != nil {
				return nil, nil, nil, err
			}

		case shared.EventTypeUpsertWorkflowSearchAttributes:
			b.msBuilder.ReplicateUpsertWorkflowSearchAttributesEvent(event)
			b.transferTasks = append(b.transferTasks, b.scheduleUpsertSearchAttributesTask())

		case shared.EventTypeWorkflowExecutionContinuedAsNew:
			if len(newRunHistory) == 0 {
				return nil, nil, nil, errors.NewInternalFailureError(ErrMessageNewRunHistorySizeZero)
			}
			newRunStartedEvent := newRunHistory[0]
			// Create mutable state updates for the new run
			domainEntry, err := b.domainCache.GetDomainByID(domainID)
			if err != nil {
				return nil, nil, nil, err
			}
<<<<<<< HEAD
			if b.msBuilder.GetReplicationState() != nil {
				newRunMutableStateBuilder = newMutableStateBuilderWithReplicationState(
					b.shard,
					b.shard.GetEventsCache(),
					b.logger,
					newRunStartedEvent.GetVersion(),
					domainEntry.GetReplicationPolicy(),
				)
			} else if b.msBuilder.GetVersionHistories() != nil {
				// TODO add a configuration to migrate from replication state
				//  to version histories
				newRunMutableStateBuilder = newMutableStateBuilderWithVersionHistories(
					b.shard,
					b.shard.GetEventsCache(),
					b.logger,
					newRunStartedEvent.GetVersion(),
					domainEntry.GetReplicationPolicy(),
				)
			} else {
				return nil, nil, nil, errors.NewInternalFailureError("either replication state or version histories should be set")
			}
=======
			newRunMutableStateBuilder = newMutableStateBuilderWithReplicationState(
				b.shard,
				b.shard.GetEventsCache(),
				b.logger,
				newRunStartedEvent.GetVersion(),
				domainEntry.GetReplicationPolicy(),
				domainEntry.GetInfo().Name,
			)
>>>>>>> dcef9dc0
			newRunStateBuilder := newStateBuilder(b.shard, newRunMutableStateBuilder, b.logger)

			newRunID := event.WorkflowExecutionContinuedAsNewEventAttributes.GetNewExecutionRunId()
			newExecution := shared.WorkflowExecution{
				WorkflowId: execution.WorkflowId,
				RunId:      common.StringPtr(newRunID),
			}
			_, newRunDecisionInfo, _, err := newRunStateBuilder.applyEvents(
				domainID,
				uuid.New(),
				newExecution,
				newRunHistory,
				nil,
				newRunEventStoreVersion,
				0,
			)
			if err != nil {
				return nil, nil, nil, err
			}

			b.newRunTransferTasks = append(b.newRunTransferTasks, newRunStateBuilder.getTransferTasks()...)
			b.newRunTimerTasks = append(b.newRunTimerTasks, newRunStateBuilder.getTimerTasks()...)

			err = b.msBuilder.ReplicateWorkflowExecutionContinuedAsNewEvent(firstEvent.GetEventId(), domainID, event,
				newRunStartedEvent, newRunDecisionInfo, newRunMutableStateBuilder, newRunEventStoreVersion)
			if err != nil {
				return nil, nil, nil, err
			}

			// TODO the continue as new logic (task generation) is broken (including the active / existing code)
			// we should merge all task generation & persistence into one place
			// BTW, the newRunTransferTasks and newRunTimerTasks are not used

			err = b.appendTasksForFinishedExecutions(event, domainID, execution.GetWorkflowId())
			if err != nil {
				return nil, nil, nil, err
			}

		default:
			err := &shared.BadRequestError{Message: "Unknown event type"}
			return nil, nil, nil, err
		}
	}

	b.msBuilder.GetExecutionInfo().SetLastFirstEventID(firstEvent.GetEventId())
	b.msBuilder.GetExecutionInfo().SetNextEventID(lastEvent.GetEventId() + 1)

	b.msBuilder.SetHistoryBuilder(newHistoryBuilderFromEvents(history, b.logger))
	b.msBuilder.AddTransferTasks(b.transferTasks...)
	b.msBuilder.AddTimerTasks(b.timerTasks...)

	return lastEvent, lastDecision, newRunMutableStateBuilder, nil
}

func (b *stateBuilderImpl) scheduleDecisionTransferTask(domainID string, tasklist string,
	scheduleID int64) persistence.Task {
	return &persistence.DecisionTask{
		DomainID:   domainID,
		TaskList:   tasklist,
		ScheduleID: scheduleID,
	}
}

func (b *stateBuilderImpl) scheduleActivityTransferTask(domainID string, tasklist string,
	scheduleID int64) persistence.Task {
	return &persistence.ActivityTask{
		DomainID:   domainID,
		TaskList:   tasklist,
		ScheduleID: scheduleID,
	}
}

func (b *stateBuilderImpl) scheduleStartChildWorkflowTransferTask(domainID string, workflowID string,
	initiatedID int64) persistence.Task {
	return &persistence.StartChildExecutionTask{
		TargetDomainID:   domainID,
		TargetWorkflowID: workflowID,
		InitiatedID:      initiatedID,
	}
}

func (b *stateBuilderImpl) scheduleCancelExternalWorkflowTransferTask(domainID string, workflowID string,
	runID string, childWorkflowOnly bool, initiatedID int64) persistence.Task {
	return &persistence.CancelExecutionTask{
		TargetDomainID:          domainID,
		TargetWorkflowID:        workflowID,
		TargetRunID:             runID,
		TargetChildWorkflowOnly: childWorkflowOnly,
		InitiatedID:             initiatedID,
	}
}

func (b *stateBuilderImpl) scheduleSignalWorkflowTransferTask(domainID string, workflowID string,
	runID string, childWorkflowOnly bool, initiatedID int64) persistence.Task {
	return &persistence.SignalExecutionTask{
		TargetDomainID:          domainID,
		TargetWorkflowID:        workflowID,
		TargetRunID:             runID,
		TargetChildWorkflowOnly: childWorkflowOnly,
		InitiatedID:             initiatedID,
	}
}

func (b *stateBuilderImpl) scheduleDeleteHistoryTransferTask() persistence.Task {
	return &persistence.CloseExecutionTask{}
}

func (b *stateBuilderImpl) scheduleDecisionTimerTask(event *shared.HistoryEvent, scheduleID int64, attempt int64,
	timeoutSecond int32) persistence.Task {
	return b.getTimerBuilder(event).AddStartToCloseDecisionTimoutTask(scheduleID, attempt, timeoutSecond)
}

func (b *stateBuilderImpl) scheduleUserTimerTask(event *shared.HistoryEvent,
	ti *persistence.TimerInfo, msBuilder mutableState) persistence.Task {
	timerBuilder := b.getTimerBuilder(event)
	timerBuilder.AddUserTimer(ti, msBuilder)
	return timerBuilder.GetUserTimerTaskIfNeeded(msBuilder)
}

func (b *stateBuilderImpl) refreshUserTimerTask(event *shared.HistoryEvent, msBuilder mutableState) persistence.Task {
	timerBuilder := b.getTimerBuilder(event)
	timerBuilder.loadUserTimers(msBuilder)
	return timerBuilder.GetUserTimerTaskIfNeeded(msBuilder)
}

func (b *stateBuilderImpl) scheduleActivityTimerTask(event *shared.HistoryEvent,
	msBuilder mutableState) persistence.Task {
	return b.getTimerBuilder(event).GetActivityTimerTaskIfNeeded(msBuilder)
}

func (b *stateBuilderImpl) scheduleWorkflowTimerTask(event *shared.HistoryEvent,
	msBuilder mutableState) []persistence.Task {
	timerTasks := []persistence.Task{}
	now := time.Unix(0, event.GetTimestamp())
	timeout := now.Add(time.Duration(msBuilder.GetExecutionInfo().WorkflowTimeout) * time.Second)
	backoffDuration := backoff.NoBackoff
	startWorkflowAttribute := event.GetWorkflowExecutionStartedEventAttributes()
	firstDecisionTaskBackoffSecond := startWorkflowAttribute.GetFirstDecisionTaskBackoffSeconds()
	if firstDecisionTaskBackoffSecond > 0 {
		backoffDuration = time.Duration(firstDecisionTaskBackoffSecond) * time.Second
	}

	if backoffDuration != backoff.NoBackoff {
		timeout = timeout.Add(backoffDuration)
		timeoutType := persistence.WorkflowBackoffTimeoutTypeRetry
		if startWorkflowAttribute.GetInitiator().Equals(shared.ContinueAsNewInitiatorCronSchedule) {
			timeoutType = persistence.WorkflowBackoffTimeoutTypeCron
		}
		timerTasks = append(timerTasks, &persistence.WorkflowBackoffTimerTask{
			VisibilityTimestamp: now.Add(backoffDuration),
			TimeoutType:         timeoutType,
		})
	}

	timerTasks = append(timerTasks, &persistence.WorkflowTimeoutTask{VisibilityTimestamp: timeout})
	return timerTasks
}

func (b *stateBuilderImpl) scheduleDeleteHistoryTimerTask(event *shared.HistoryEvent, domainID, workflowID string) (persistence.Task, error) {
	var retentionInDays int32
	domainEntry, err := b.shard.GetDomainCache().GetDomainByID(domainID)
	if err != nil {
		if _, ok := err.(*shared.EntityNotExistsError); !ok {
			return nil, err
		}
	} else {
		retentionInDays = domainEntry.GetRetentionDays(workflowID)
	}
	return b.getTimerBuilder(event).createDeleteHistoryEventTimerTask(time.Duration(retentionInDays) * time.Hour * 24), nil
}

func (b *stateBuilderImpl) scheduleUpsertSearchAttributesTask() persistence.Task {
	return &persistence.UpsertWorkflowSearchAttributesTask{}
}

func (b *stateBuilderImpl) getTaskList(msBuilder mutableState) string {
	// on the standby side, sticky tasklist is meaningless, so always use the normal tasklist
	return msBuilder.GetExecutionInfo().TaskList
}

func (b *stateBuilderImpl) getTimerBuilder(event *shared.HistoryEvent) *timerBuilder {
	timeSource := clock.NewEventTimeSource()
	now := time.Unix(0, event.GetTimestamp())
	timeSource.Update(now)

	return newTimerBuilder(timeSource)
}

func (b *stateBuilderImpl) appendTasksForFinishedExecutions(event *shared.HistoryEvent, domainID, workflowID string) error {
	b.transferTasks = append(b.transferTasks, b.scheduleDeleteHistoryTransferTask())
	timerTask, err := b.scheduleDeleteHistoryTimerTask(event, domainID, workflowID)
	if err != nil {
		return err
	}
	b.timerTasks = append(b.timerTasks, timerTask)
	return nil
}<|MERGE_RESOLUTION|>--- conflicted
+++ resolved
@@ -534,7 +534,6 @@
 			if err != nil {
 				return nil, nil, nil, err
 			}
-<<<<<<< HEAD
 			if b.msBuilder.GetReplicationState() != nil {
 				newRunMutableStateBuilder = newMutableStateBuilderWithReplicationState(
 					b.shard,
@@ -542,6 +541,7 @@
 					b.logger,
 					newRunStartedEvent.GetVersion(),
 					domainEntry.GetReplicationPolicy(),
+					domainEntry.GetInfo().Name,
 				)
 			} else if b.msBuilder.GetVersionHistories() != nil {
 				// TODO add a configuration to migrate from replication state
@@ -552,20 +552,11 @@
 					b.logger,
 					newRunStartedEvent.GetVersion(),
 					domainEntry.GetReplicationPolicy(),
+					domainEntry.GetInfo().Name,
 				)
 			} else {
 				return nil, nil, nil, errors.NewInternalFailureError("either replication state or version histories should be set")
 			}
-=======
-			newRunMutableStateBuilder = newMutableStateBuilderWithReplicationState(
-				b.shard,
-				b.shard.GetEventsCache(),
-				b.logger,
-				newRunStartedEvent.GetVersion(),
-				domainEntry.GetReplicationPolicy(),
-				domainEntry.GetInfo().Name,
-			)
->>>>>>> dcef9dc0
 			newRunStateBuilder := newStateBuilder(b.shard, newRunMutableStateBuilder, b.logger)
 
 			newRunID := event.WorkflowExecutionContinuedAsNewEventAttributes.GetNewExecutionRunId()
