// Copyright (c) 2017 Uber Technologies, Inc.
//
// Permission is hereby granted, free of charge, to any person obtaining a copy
// of this software and associated documentation files (the "Software"), to deal
// in the Software without restriction, including without limitation the rights
// to use, copy, modify, merge, publish, distribute, sublicense, and/or sell
// copies of the Software, and to permit persons to whom the Software is
// furnished to do so, subject to the following conditions:
//
// The above copyright notice and this permission notice shall be included in
// all copies or substantial portions of the Software.
//
// THE SOFTWARE IS PROVIDED "AS IS", WITHOUT WARRANTY OF ANY KIND, EXPRESS OR
// IMPLIED, INCLUDING BUT NOT LIMITED TO THE WARRANTIES OF MERCHANTABILITY,
// FITNESS FOR A PARTICULAR PURPOSE AND NONINFRINGEMENT. IN NO EVENT SHALL THE
// AUTHORS OR COPYRIGHT HOLDERS BE LIABLE FOR ANY CLAIM, DAMAGES OR OTHER
// LIABILITY, WHETHER IN AN ACTION OF CONTRACT, TORT OR OTHERWISE, ARISING FROM,
// OUT OF OR IN CONNECTION WITH THE SOFTWARE OR THE USE OR OTHER DEALINGS IN
// THE SOFTWARE.

package history

import (
	"time"

	"github.com/temporalio/temporal/.gen/proto/persistenceblobs"
	"github.com/temporalio/temporal/common/primitives"

	"github.com/pborman/uuid"

	"github.com/temporalio/temporal/client/matching"
	"github.com/temporalio/temporal/common/log"
	"github.com/temporalio/temporal/common/log/tag"
	"github.com/temporalio/temporal/common/metrics"
	"github.com/temporalio/temporal/common/persistence"
)

type (
	timerQueueActiveProcessorImpl struct {
		shard                   ShardContext
		timerTaskFilter         taskFilter
		now                     timeNow
		logger                  log.Logger
		metricsClient           metrics.Client
		currentClusterName      string
		taskExecutor            queueTaskExecutor
		timerQueueProcessorBase *timerQueueProcessorBase
	}
)

func newTimerQueueActiveProcessor(
	shard ShardContext,
	historyService *historyEngineImpl,
	matchingClient matching.Client,
	taskAllocator taskAllocator,
	logger log.Logger,
) *timerQueueActiveProcessorImpl {

	currentClusterName := shard.GetService().GetClusterMetadata().GetCurrentClusterName()
	timeNow := func() time.Time {
		return shard.GetCurrentTime(currentClusterName)
	}
	updateShardAckLevel := func(ackLevel timerKey) error {
		return shard.UpdateTimerClusterAckLevel(currentClusterName, ackLevel.VisibilityTimestamp)
	}
	logger = logger.WithTags(tag.ClusterName(currentClusterName))
<<<<<<< HEAD
	timerTaskFilter := func(taskInfo *taskInfo) (bool, error) {
		timer, ok := taskInfo.task.(*persistenceblobs.TimerTaskInfo)
=======
	timerTaskFilter := func(taskInfo queueTaskInfo) (bool, error) {
		timer, ok := taskInfo.(*persistence.TimerTaskInfo)
>>>>>>> 3973b054
		if !ok {
			return false, errUnexpectedQueueTask
		}
		return taskAllocator.verifyActiveTask(primitives.UUID(timer.DomainID).String(), timer)
	}

	timerQueueAckMgr := newTimerQueueAckMgr(
		metrics.TimerActiveQueueProcessorScope,
		shard,
		historyService.metricsClient,
		shard.GetTimerClusterAckLevel(currentClusterName),
		timeNow,
		updateShardAckLevel,
		logger,
		currentClusterName,
	)

	timerGate := NewLocalTimerGate(shard.GetTimeSource())
	processor := &timerQueueActiveProcessorImpl{
		shard:              shard,
		timerTaskFilter:    timerTaskFilter,
		now:                timeNow,
		logger:             logger,
		metricsClient:      historyService.metricsClient,
		currentClusterName: currentClusterName,
		timerQueueProcessorBase: newTimerQueueProcessorBase(
			metrics.TimerActiveQueueProcessorScope,
			shard,
			historyService,
			timerQueueAckMgr,
			timerGate,
			shard.GetConfig().TimerProcessorMaxPollRPS,
			logger,
		),
	}
	processor.timerQueueProcessorBase.timerProcessor = processor
	processor.taskExecutor = newTimerQueueActiveTaskExecutor(
		shard,
		historyService,
		processor,
		logger,
		historyService.metricsClient,
		shard.GetConfig(),
	)
	return processor
}

func newTimerQueueFailoverProcessor(
	shard ShardContext,
	historyService *historyEngineImpl,
	domainIDs map[string]struct{},
	standbyClusterName string,
	minLevel time.Time,
	maxLevel time.Time,
	matchingClient matching.Client,
	taskAllocator taskAllocator,
	logger log.Logger,
) (func(ackLevel timerKey) error, *timerQueueActiveProcessorImpl) {

	currentClusterName := shard.GetService().GetClusterMetadata().GetCurrentClusterName()
	timeNow := func() time.Time {
		// should use current cluster's time when doing domain failover
		return shard.GetCurrentTime(currentClusterName)
	}
	failoverStartTime := shard.GetTimeSource().Now()
	failoverUUID := uuid.New()

	updateShardAckLevel := func(ackLevel timerKey) error {
		return shard.UpdateTimerFailoverLevel(
			failoverUUID,
			persistence.TimerFailoverLevel{
				StartTime:    failoverStartTime,
				MinLevel:     minLevel,
				CurrentLevel: ackLevel.VisibilityTimestamp,
				MaxLevel:     maxLevel,
				DomainIDs:    domainIDs,
			},
		)
	}
	timerAckMgrShutdown := func() error {
		return shard.DeleteTimerFailoverLevel(failoverUUID)
	}

	logger = logger.WithTags(
		tag.ClusterName(currentClusterName),
		tag.WorkflowDomainIDs(domainIDs),
		tag.FailoverMsg("from: "+standbyClusterName),
	)
<<<<<<< HEAD
	timerTaskFilter := func(taskInfo *taskInfo) (bool, error) {
		timer, ok := taskInfo.task.(*persistenceblobs.TimerTaskInfo)
=======
	timerTaskFilter := func(taskInfo queueTaskInfo) (bool, error) {
		timer, ok := taskInfo.(*persistence.TimerTaskInfo)
>>>>>>> 3973b054
		if !ok {
			return false, errUnexpectedQueueTask
		}
		return taskAllocator.verifyFailoverActiveTask(domainIDs, primitives.UUID(timer.DomainID).String(), timer)
	}

	timerQueueAckMgr := newTimerQueueFailoverAckMgr(
		shard,
		historyService.metricsClient,
		minLevel,
		maxLevel,
		timeNow,
		updateShardAckLevel,
		timerAckMgrShutdown,
		logger,
	)

	timerGate := NewLocalTimerGate(shard.GetTimeSource())
	processor := &timerQueueActiveProcessorImpl{
		shard:              shard,
		timerTaskFilter:    timerTaskFilter,
		now:                timeNow,
		logger:             logger,
		metricsClient:      historyService.metricsClient,
		currentClusterName: currentClusterName,
		timerQueueProcessorBase: newTimerQueueProcessorBase(
			metrics.TimerActiveQueueProcessorScope,
			shard,
			historyService,
			timerQueueAckMgr,
			timerGate,
			shard.GetConfig().TimerProcessorFailoverMaxPollRPS,
			logger,
		),
	}
	processor.timerQueueProcessorBase.timerProcessor = processor
	processor.taskExecutor = newTimerQueueActiveTaskExecutor(
		shard,
		historyService,
		processor,
		logger,
		historyService.metricsClient,
		shard.GetConfig(),
	)
	return updateShardAckLevel, processor
}

func (t *timerQueueActiveProcessorImpl) Start() {
	t.timerQueueProcessorBase.Start()
}

func (t *timerQueueActiveProcessorImpl) Stop() {
	t.timerQueueProcessorBase.Stop()
}

func (t *timerQueueActiveProcessorImpl) getTaskFilter() taskFilter {
	return t.timerTaskFilter
}

func (t *timerQueueActiveProcessorImpl) getAckLevel() timerKey {
	return t.timerQueueProcessorBase.timerQueueAckMgr.getAckLevel()
}

func (t *timerQueueActiveProcessorImpl) getReadLevel() timerKey {
	return t.timerQueueProcessorBase.timerQueueAckMgr.getReadLevel()
}

// NotifyNewTimers - Notify the processor about the new active timer events arrival.
// This should be called each time new timer events arrives, otherwise timers maybe fired unexpected.
func (t *timerQueueActiveProcessorImpl) notifyNewTimers(
	timerTasks []persistence.Task,
) {
	t.timerQueueProcessorBase.notifyNewTimers(timerTasks)
}

func (t *timerQueueActiveProcessorImpl) complete(
	taskInfo *taskInfo,
) {
	timerTask, ok := taskInfo.task.(*persistenceblobs.TimerTaskInfo)
	if !ok {
		return
	}
	t.timerQueueProcessorBase.complete(timerTask)
}

func (t *timerQueueActiveProcessorImpl) process(
	taskInfo *taskInfo,
) (int, error) {
	// TODO: task metricScope should be determined when creating taskInfo
<<<<<<< HEAD
	metricScope := t.timerQueueProcessorBase.getTimerTaskMetricScope(int(taskInfo.task.GetTaskType()), true)
	return metricScope, t.taskExecutor.execute(taskInfo)
=======
	metricScope := t.timerQueueProcessorBase.getTimerTaskMetricScope(taskInfo.task.GetTaskType(), true)
	return metricScope, t.taskExecutor.execute(taskInfo.task, taskInfo.shouldProcessTask)
>>>>>>> 3973b054
}<|MERGE_RESOLUTION|>--- conflicted
+++ resolved
@@ -64,13 +64,8 @@
 		return shard.UpdateTimerClusterAckLevel(currentClusterName, ackLevel.VisibilityTimestamp)
 	}
 	logger = logger.WithTags(tag.ClusterName(currentClusterName))
-<<<<<<< HEAD
-	timerTaskFilter := func(taskInfo *taskInfo) (bool, error) {
-		timer, ok := taskInfo.task.(*persistenceblobs.TimerTaskInfo)
-=======
 	timerTaskFilter := func(taskInfo queueTaskInfo) (bool, error) {
-		timer, ok := taskInfo.(*persistence.TimerTaskInfo)
->>>>>>> 3973b054
+		timer, ok := taskInfo.(*persistenceblobs.TimerTaskInfo)
 		if !ok {
 			return false, errUnexpectedQueueTask
 		}
@@ -159,13 +154,8 @@
 		tag.WorkflowDomainIDs(domainIDs),
 		tag.FailoverMsg("from: "+standbyClusterName),
 	)
-<<<<<<< HEAD
-	timerTaskFilter := func(taskInfo *taskInfo) (bool, error) {
-		timer, ok := taskInfo.task.(*persistenceblobs.TimerTaskInfo)
-=======
 	timerTaskFilter := func(taskInfo queueTaskInfo) (bool, error) {
-		timer, ok := taskInfo.(*persistence.TimerTaskInfo)
->>>>>>> 3973b054
+		timer, ok := taskInfo.(*persistenceblobs.TimerTaskInfo)
 		if !ok {
 			return false, errUnexpectedQueueTask
 		}
@@ -255,11 +245,6 @@
 	taskInfo *taskInfo,
 ) (int, error) {
 	// TODO: task metricScope should be determined when creating taskInfo
-<<<<<<< HEAD
 	metricScope := t.timerQueueProcessorBase.getTimerTaskMetricScope(int(taskInfo.task.GetTaskType()), true)
-	return metricScope, t.taskExecutor.execute(taskInfo)
-=======
-	metricScope := t.timerQueueProcessorBase.getTimerTaskMetricScope(taskInfo.task.GetTaskType(), true)
 	return metricScope, t.taskExecutor.execute(taskInfo.task, taskInfo.shouldProcessTask)
->>>>>>> 3973b054
 }