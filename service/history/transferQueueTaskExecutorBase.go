--- conflicted
+++ resolved
@@ -156,12 +156,8 @@
 	executionTimeUnixNano int64,
 	workflowTimeout int32,
 	taskID int64,
-<<<<<<< HEAD
+	taskList string,
 	visibilityMemo *commonpb.Memo,
-=======
-	taskList string,
-	visibilityMemo *workflow.Memo,
->>>>>>> 651a26b2
 	searchAttributes map[string][]byte,
 ) error {
 
@@ -209,12 +205,8 @@
 	executionTimeUnixNano int64,
 	workflowTimeout int32,
 	taskID int64,
-<<<<<<< HEAD
+	taskList string,
 	visibilityMemo *commonpb.Memo,
-=======
-	taskList string,
-	visibilityMemo *workflow.Memo,
->>>>>>> 651a26b2
 	searchAttributes map[string][]byte,
 ) error {
 
@@ -259,12 +251,8 @@
 	status executionpb.WorkflowExecutionStatus,
 	historyLength int64,
 	taskID int64,
-<<<<<<< HEAD
 	visibilityMemo *commonpb.Memo,
-=======
-	visibilityMemo *workflow.Memo,
 	taskList string,
->>>>>>> 651a26b2
 	searchAttributes map[string][]byte,
 ) error {
 
